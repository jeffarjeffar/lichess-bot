import argparse
import chess
import chess.pgn
from chess.variant import find_variant
import chess.polyglot
import engine_wrapper
import model
import matchmaking
import json
import lichess
import logging
import logging.handlers
import multiprocessing
import logging_pool
import signal
import time
import backoff
import sys
import random
import os
import io
from config import load_config
from conversation import Conversation, ChatLine
from requests.exceptions import ChunkedEncodingError, ConnectionError, HTTPError, ReadTimeout
from rich.logging import RichHandler
from collections import defaultdict
from http.client import RemoteDisconnected
import queue
import traceback

logger = logging.getLogger(__name__)

__version__ = "1.2.0"

terminated = False


def signal_handler(signal, frame):
    global terminated
    logger.debug("Recieved SIGINT. Terminating client.")
    terminated = True


signal.signal(signal.SIGINT, signal_handler)


def is_final(exception):
    return isinstance(exception, HTTPError) and exception.response.status_code < 500


def upgrade_account(li):
    if li.upgrade_to_bot_account() is None:
        return False

    logger.info("Succesfully upgraded to Bot Account!")
    return True


def watch_control_stream(control_queue, li):
    while not terminated:
        try:
            response = li.get_event_stream()
            lines = response.iter_lines()
            for line in lines:
                if line:
                    event = json.loads(line.decode("utf-8"))
                    control_queue.put_nowait(event)
                else:
                    control_queue.put_nowait({"type": "ping"})
        except Exception:
            control_queue.put_nowait({"type": "ping"})


def do_correspondence_ping(control_queue, period):
    while not terminated:
        time.sleep(period)
        control_queue.put_nowait({"type": "correspondence_ping"})


def logging_configurer(level, filename):    
    console_handler = RichHandler()
    console_formatter = logging.Formatter("%(message)s")
    console_handler.setFormatter(console_formatter)
    all_handlers = [console_handler]

    if filename:
        file_handler = logging.FileHandler(filename, delay=True)
        FORMAT = "%(asctime)s %(name)s %(levelname)s %(message)s"
        file_formatter = logging.Formatter(FORMAT)
        file_handler.setFormatter(file_formatter)
        all_handlers.append(file_handler)

    logging.basicConfig(level=level,
                        handlers=all_handlers,
                        force=True)


def logging_listener_proc(queue, configurer, level, log_filename):
    configurer(level, log_filename)
    logger = logging.getLogger()
    while not terminated:
        try:
            logger.handle(queue.get())
        except Exception:
            pass


def game_logging_configurer(queue, level):
    if sys.platform == "win32":
        h = logging.handlers.QueueHandler(queue)
        root = logging.getLogger()
        root.handlers.clear()
        root.addHandler(h)
        root.setLevel(level)


def start(li, user_profile, config, logging_level, log_filename, one_game=False):
    challenge_config = config["challenge"]
    max_games = challenge_config.get("concurrency", 1)
    logger.info(
        f"You're now connected to {config['url']} and awaiting challenges.")
    manager = multiprocessing.Manager()
    challenge_queue = manager.list()
    control_queue = manager.Queue()
    control_stream = multiprocessing.Process(
        target=watch_control_stream, args=[control_queue, li])
    control_stream.start()
    correspondence_cfg = config.get("correspondence") or {}
    correspondence_checkin_period = correspondence_cfg.get(
        "checkin_period", 600)
    correspondence_pinger = multiprocessing.Process(target=do_correspondence_ping, args=[
                                                    control_queue, correspondence_checkin_period])
    correspondence_pinger.start()
    correspondence_queue = manager.Queue()
    correspondence_queue.put("")
    startup_correspondence_games = [
        game["gameId"] for game in li.get_ongoing_games() if game["perf"] == "correspondence"]
    wait_for_correspondence_ping = False
    matchmaker = matchmaking.Matchmaking(li, config, user_profile["username"])

    busy_processes = 0
    queued_processes = 0

    logging_queue = manager.Queue()
<<<<<<< HEAD
    logging_listener = multiprocessing.Process(target=logging_listener_proc, args=(
        logging_queue, listener_configurer, logging_level, log_filename))
=======
    logging_listener = multiprocessing.Process(target=logging_listener_proc, args=(logging_queue, logging_configurer, logging_level, log_filename))
>>>>>>> 109f11b4
    logging_listener.start()

    with logging_pool.LoggingPool(max_games + 1) as pool:
        while not terminated:
            try:
                event = control_queue.get(timeout=69)
                if event.get("type") != "ping":
                    logger.debug(f"Event: {event}")
            except (InterruptedError, queue.Empty) as e:
                logger.error(f'Exception while getting from queue: {type(e)}')
                print(e)
                etype = type(e)
                trace = e.__traceback__

                lines = traceback.format_exception(etype, e, trace)
                traceback_text = ''.join(lines)
                print(traceback_text)
                continue

            if event.get("type") is None:
                logger.warning("Unable to handle response from lichess.org:")
                logger.warning(event)
                if event.get("error") == "Missing scope":
                    logger.warning(
                        'Please check that the API access token for your bot has the scope "Play games with the bot API".')
                continue

            if event["type"] == "terminated":
                break
            elif event["type"] == "local_game_done":
                busy_processes -= 1
                matchmaker.last_game_ended = time.time()
                logger.info(
                    f"+++ Process Free. Total Queued: {queued_processes}. Total Used: {busy_processes}")
                if one_game:
                    break
            elif event["type"] == "challenge":
                chlng = model.Challenge(event["challenge"])
                if chlng.is_supported(challenge_config):
                    challenge_queue.append(chlng)
                    if challenge_config.get("sort_by", "best") == "best":
                        list_c = list(challenge_queue)
                        list_c.sort(key=lambda c: -c.score())
                        challenge_queue = list_c
                elif chlng.id != matchmaker.challenge_id:
                    try:
                        reason = "generic"
                        challenge = config["challenge"]
                        if not chlng.is_supported_variant(challenge["variants"]):
                            reason = "variant"
                        if not chlng.is_supported_time_control(challenge["time_controls"], challenge.get("max_increment", 180), challenge.get("min_increment", 0), challenge.get("max_base", 315360000), challenge.get("min_base", 0)):
                            reason = "timeControl"
                        if not chlng.is_supported_mode(challenge["modes"]):
                            reason = "casual" if chlng.rated else "rated"
                        if not challenge.get("accept_bot", False) and chlng.challenger_is_bot:
                            reason = "noBot"
                        if challenge.get("only_bot", False) and not chlng.challenger_is_bot:
                            reason = "onlyBot"
                        li.decline_challenge(chlng.id, reason=reason)
                    except Exception:
                        pass
            elif event["type"] == "challengeDeclined":
                chlng = model.Challenge(event["challenge"])
                opponent = event["challenge"]["destUser"]["name"]
                reason = event["challenge"]["declineReason"]
                logger.info(f"{opponent} declined {chlng}: {reason}")
            elif event["type"] == "gameStart":
                game_id = event["game"]["id"]
                if matchmaker.challenge_id == game_id:
                    matchmaker.challenge_id = None
                if game_id in startup_correspondence_games:
                    logger.info(f'--- Enqueue {config["url"] + game_id}')
                    correspondence_queue.put(game_id)
                    startup_correspondence_games.remove(game_id)
                else:
                    if queued_processes > 0:
                        queued_processes -= 1
                    busy_processes += 1
                    logger.info(
                        f"--- Process Used. Total Queued: {queued_processes}. Total Used: {busy_processes}")
                    pool.apply_async(play_game, [li, game_id, control_queue, user_profile, config, challenge_queue,
                                     correspondence_queue, logging_queue, game_logging_configurer, logging_level])

            is_correspondence_ping = event["type"] == "correspondence_ping"
            is_local_game_done = event["type"] == "local_game_done"
            if (is_correspondence_ping or (is_local_game_done and not wait_for_correspondence_ping)) and not challenge_queue:
                if is_correspondence_ping and wait_for_correspondence_ping:
                    correspondence_queue.put("")

                wait_for_correspondence_ping = False
                while (busy_processes + queued_processes) < max_games:
                    game_id = correspondence_queue.get()
                    # stop checking in on games if we have checked in on all games since the last correspondence_ping
                    if not game_id:
                        if is_correspondence_ping and not correspondence_queue.empty():
                            correspondence_queue.put("")
                        else:
                            wait_for_correspondence_ping = True
                            break
                    else:
                        busy_processes += 1
                        logger.info(
                            f"--- Process Used. Total Queued: {queued_processes}. Total Used: {busy_processes}")
                        pool.apply_async(play_game, [li, game_id, control_queue, user_profile, config, challenge_queue,
                                         correspondence_queue, logging_queue, game_logging_configurer, logging_level])

            # keep processing the queue until empty or max_games is reached
            while (queued_processes + busy_processes) < max_games and challenge_queue:
                chlng = challenge_queue.pop(0)
                try:
                    logger.info(f"Accept {chlng}")
                    queued_processes += 1
                    li.accept_challenge(chlng.id)
                    logger.info(
                        f"--- Process Queue. Total Queued: {queued_processes}. Total Used: {busy_processes}")
                except (HTTPError, ReadTimeout) as exception:
                    # ignore missing challenge
                    if isinstance(exception, HTTPError) and exception.response.status_code == 404:
                        logger.info(f"Skip missing {chlng}")
                    queued_processes -= 1

            if queued_processes + busy_processes < min(max_games, 1) and not challenge_queue and matchmaker.should_create_challenge():
                logger.info("Challenging a random bot")
                matchmaker.challenge()

            control_queue.task_done()

    logger.info("Terminated")
    control_stream.terminate()
    control_stream.join()
    correspondence_pinger.terminate()
    correspondence_pinger.join()
    logging_listener.terminate()
    logging_listener.join()


@backoff.on_exception(backoff.expo, BaseException, max_time=600, giveup=is_final)
def play_game(li, game_id, control_queue, user_profile, config, challenge_queue, correspondence_queue, logging_queue, game_logging_configurer, logging_level):
    game_logging_configurer(logging_queue, logging_level)
    logger = logging.getLogger(__name__)

    response = li.get_game_stream(game_id)
    lines = response.iter_lines()

    # Initial response of stream will be the full game info. Store it
    initial_state = json.loads(next(lines).decode("utf-8"))
    logger.debug(f"Initial state: {initial_state}")
    game = model.Game(
        initial_state, user_profile["username"], li.baseUrl, config.get("abort_time", 20))

    engine = engine_wrapper.create_engine(config)
    engine.get_opponent_info(game)
    conversation = Conversation(game, engine, li, __version__, challenge_queue)

    logger.info(f"+++ {game}")

    is_correspondence = game.perf_name == "Correspondence"
    correspondence_cfg = config.get("correspondence") or {}
    correspondence_move_time = correspondence_cfg.get("move_time", 60) * 1000

    engine_cfg = config["engine"]
    ponder_cfg = correspondence_cfg if is_correspondence else engine_cfg
    can_ponder = ponder_cfg.get(
        "uci_ponder", False) or ponder_cfg.get("ponder", False)
    move_overhead = config.get("move_overhead", 1000)
    delay_seconds = config.get("rate_limiting_delay", 0)/1000
    polyglot_cfg = engine_cfg.get("polyglot", {})
    online_moves_cfg = engine_cfg.get("online_moves", {})
    draw_or_resign_cfg = engine_cfg.get("draw_or_resign") or {}

    greeting_cfg = config.get("greeting") or {}
    keyword_map = defaultdict(str, me=game.me.name,
                              opponent=game.opponent.name)

    def get_greeting(greeting): return str(
        greeting_cfg.get(greeting) or "").format_map(keyword_map)
    hello = get_greeting("hello")
    goodbye = get_greeting("goodbye")

    first_move = True
    correspondence_disconnect_time = 0
    while not terminated:
        move_attempted = False
        try:
            if first_move:
                upd = game.state
                first_move = False
            else:
                binary_chunk = next(lines)
                upd = json.loads(binary_chunk.decode("utf-8")
                                 ) if binary_chunk else None

            u_type = upd["type"] if upd else "ping"
            if u_type != "ping":
                logger.debug(f"Game state: {upd}")
            if u_type == "chatLine":
                conversation.react(ChatLine(upd), game)
            elif u_type == "gameState":
                game.state = upd
                board = setup_board(game)
                if not is_game_over(game) and is_engine_move(game, board):
                    if len(board.move_stack) < 2:
                        conversation.send_message("player", hello)
                    start_time = time.perf_counter_ns()
                    fake_thinking(config, board, game)
                    print_move_number(board)
                    correspondence_disconnect_time = correspondence_cfg.get(
                        "disconnect_time", 300)

                    best_move = get_book_move(board, polyglot_cfg)
                    if best_move.move is None:
                        best_move = get_online_move(
                            li, board, game, online_moves_cfg, draw_or_resign_cfg)

                    if best_move.move is None:
                        draw_offered = check_for_draw_offer(game)

                        if len(board.move_stack) < 2:
                            best_move = choose_first_move(
                                engine, board, draw_offered)
                        elif is_correspondence:
                            best_move = choose_move_time(
                                engine, board, correspondence_move_time, can_ponder, draw_offered)
                        else:
                            best_move = choose_move(
                                engine, board, game, can_ponder, draw_offered, start_time, move_overhead)
                    else:
                        engine.add_null_comment()
                    move_attempted = True
                    if best_move.resigned and len(board.move_stack) >= 2:
                        li.resign(game.id)
                    else:
                        li.make_move(game.id, best_move)
                    time.sleep(delay_seconds)
                elif is_game_over(game):
                    engine.report_game_result(game, board)
                    tell_user_game_result(game, board)
                    conversation.send_message("player", goodbye)
                elif len(board.move_stack) == 0:
                    correspondence_disconnect_time = correspondence_cfg.get(
                        "disconnect_time", 300)

                wb = "w" if board.turn == chess.WHITE else "b"
                game.ping(config.get("abort_time", 20), (
                    upd[f"{wb}time"] + upd[f"{wb}inc"]) / 1000 + 60, correspondence_disconnect_time)
            elif u_type == "ping":
                if is_correspondence and not is_engine_move(game, board) and game.should_disconnect_now():
                    break
                elif game.should_abort_now():
                    logger.info(f"Aborting {game.url()} by lack of activity")
                    li.abort(game.id)
                    break
                elif game.should_terminate_now():
                    logger.info(
                        f"Terminating {game.url()} by lack of activity")
                    if game.is_abortable():
                        li.abort(game.id)
                    break
        except (HTTPError, ReadTimeout, RemoteDisconnected, ChunkedEncodingError, ConnectionError):
            if move_attempted:
                continue
            if game.id not in (ongoing_game["gameId"] for ongoing_game in li.get_ongoing_games()):
                break
        except StopIteration:
            break

    engine.stop()
    engine.quit()

    try:
        print_pgn_game_record(li, config, game, board, engine)
    except Exception as e:
        logger.warning(f"Error writing game record: {repr(e)}")

    if is_correspondence and not is_game_over(game):
        logger.info(f"--- Disconnecting from {game.url()}")
        correspondence_queue.put(game_id)
    else:
        logger.info(f"--- {game.url()} Game over")

    control_queue.put_nowait({"type": "local_game_done"})


def choose_move_time(engine, board, search_time, ponder, draw_offered):
    logger.info(f"Searching for time {search_time}")
    return engine.search_for(board, search_time, ponder, draw_offered)


def choose_first_move(engine, board, draw_offered):
    # need to hardcode first movetime (10000 ms) since Lichess has 30 sec limit.
    search_time = 10000
    logger.info(f"Searching for time {search_time}")
    return engine.first_search(board, search_time, draw_offered)


def get_book_move(board, polyglot_cfg):
    no_book_move = chess.engine.PlayResult(None, None)
    if not polyglot_cfg.get("enabled") or len(board.move_stack) > polyglot_cfg.get("max_depth", 8) * 2 - 1:
        return no_book_move

    book_config = polyglot_cfg.get("book", {})

    if board.uci_variant == "chess":
        books = book_config["standard"]
    else:
        if book_config.get(board.uci_variant):
            books = book_config[board.uci_variant]
        else:
            return no_book_move

    if isinstance(books, str):
        books = [books]

    for book in books:
        with chess.polyglot.open_reader(book) as reader:
            try:
                selection = polyglot_cfg.get("selection", "weighted_random")
                if selection == "weighted_random":
                    move = reader.weighted_choice(board).move
                elif selection == "uniform_random":
                    move = reader.choice(
                        board, minimum_weight=polyglot_cfg.get("min_weight", 1)).move
                elif selection == "best_move":
                    move = reader.find(
                        board, minimum_weight=polyglot_cfg.get("min_weight", 1)).move
            except IndexError:
                # python-chess raises "IndexError" if no entries found
                move = None

        if move is not None:
            logger.info(f"Got move {move} from book {book}")
            return chess.engine.PlayResult(move, None)

    return no_book_move


def get_chessdb_move(li, board, game, chessdb_cfg):
    wb = "w" if board.turn == chess.WHITE else "b"
    if not chessdb_cfg.get("enabled", False) or game.state[f"{wb}time"] < chessdb_cfg.get("min_time", 20) * 1000 or board.uci_variant != "chess":
        return None

    move = None
    quality = chessdb_cfg.get("move_quality", "good")

    try:
        if quality == "best":
<<<<<<< HEAD
            data = li.api_get(
                f"https://www.chessdb.cn/cdb.php?action=querypv&board={board.fen()}&json=1")
=======
            data = li.api_get("https://www.chessdb.cn/cdb.php", params={"action": "querypv", "board": board.fen(), "json": 1})
>>>>>>> 109f11b4
            if data["status"] == "ok":
                depth = data["depth"]
                if depth >= chessdb_cfg.get("min_depth", 20):
                    score = data["score"]
                    move = data["pv"][0]
                    logger.info(
                        f"Got move {move} from chessdb.cn (depth: {depth}, score: {score})")

        elif quality == "good":
<<<<<<< HEAD
            data = li.api_get(
                f"https://www.chessdb.cn/cdb.php?action=querybest&board={board.fen()}&json=1")
=======
            data = li.api_get("https://www.chessdb.cn/cdb.php", params={"action": "querybest", "board": board.fen(), "json": 1})
>>>>>>> 109f11b4
            if data["status"] == "ok":
                move = data["move"]
                logger.info(f"Got move {move} from chessdb.cn")

        elif quality == "all":
<<<<<<< HEAD
            data = li.api_get(
                f"https://www.chessdb.cn/cdb.php?action=query&board={board.fen()}&json=1")
=======
            data = li.api_get("https://www.chessdb.cn/cdb.php", params={"action": "query", "board": board.fen(), "json": 1})
>>>>>>> 109f11b4
            if data["status"] == "ok":
                move = data["move"]
                logger.info(f"Got move {move} from chessdb.cn")
    except Exception:
        pass

    if chessdb_cfg.get("contribute", True):
        try:
<<<<<<< HEAD
            li.api_get(
                f"http://www.chessdb.cn/cdb.php?action=queue&board={board.fen()}&json=1")
=======
            li.api_get("https://www.chessdb.cn/cdb.php", params={"action": "queue", "board": board.fen(), "json": 1})
>>>>>>> 109f11b4
        except Exception:
            pass

    return move


def get_lichess_cloud_move(li, board, game, lichess_cloud_cfg):
    wb = "w" if board.turn == chess.WHITE else "b"
    if not lichess_cloud_cfg.get("enabled", False) or game.state[f"{wb}time"] < lichess_cloud_cfg.get("min_time", 20) * 1000:
        return None

    move = None

    quality = lichess_cloud_cfg.get("move_quality", "best")
    multipv = 1 if quality == "best" else 5
    variant = "standard" if board.uci_variant == "chess" else board.uci_variant

    try:
<<<<<<< HEAD
        data = li.api_get(
            f"https://lichess.org/api/cloud-eval?fen={board.fen()}&multiPv={multipv}&variant={variant}", raise_for_status=False)
=======
        data = li.api_get(f"https://lichess.org/api/cloud-eval", params={"fen": board.fen(), "multiPv": multipv, "variant": variant}, raise_for_status=False)
>>>>>>> 109f11b4
        if "error" not in data:
            if quality == "best":
                depth = data["depth"]
                knodes = data["knodes"]
                if depth >= lichess_cloud_cfg.get("min_depth", 20) and knodes >= lichess_cloud_cfg.get("min_knodes", 0):
                    pv = data["pvs"][0]
                    move = pv["moves"].split()[0]
                    score = pv["cp"]
                    logger.info(
                        f"Got move {move} from lichess cloud analysis (depth: {depth}, score: {score}, knodes: {knodes})")
            else:
                depth = data["depth"]
                knodes = data["knodes"]
                if depth >= lichess_cloud_cfg.get("min_depth", 20) and knodes >= lichess_cloud_cfg.get("min_knodes", 0):
                    best_eval = data["pvs"][0]["cp"]
                    pvs = data["pvs"]
                    max_difference = lichess_cloud_cfg.get(
                        "max_score_difference", 50)
                    if wb == "w":
                        pvs = list(
                            filter(lambda pv: pv["cp"] >= best_eval - max_difference, pvs))
                    else:
                        pvs = list(
                            filter(lambda pv: pv["cp"] <= best_eval + max_difference, pvs))
                    pv = random.choice(pvs)
                    move = pv["moves"].split()[0]
                    score = pv["cp"]
                    logger.info(
                        f"Got move {move} from lichess cloud analysis (depth: {depth}, score: {score}, knodes: {knodes})")
    except Exception:
        pass

    return move


def get_online_egtb_move(li, board, game, online_egtb_cfg):
    wb = "w" if board.turn == chess.WHITE else "b"
    pieces = chess.popcount(board.occupied)
    if not online_egtb_cfg.get("enabled", False) or game.state[f"{wb}time"] < online_egtb_cfg.get("min_time", 20) * 1000 or board.uci_variant not in ["chess", "antichess", "atomic"] and online_egtb_cfg.get("source", "lichess") == "lichess" or board.uci_variant != "chess" and online_egtb_cfg.get("source", "lichess") == "chessdb" or pieces > online_egtb_cfg.get("max_pieces", 7) or board.castling_rights:
        return None, None

    quality = online_egtb_cfg.get("move_quality", "best")
    variant = "standard" if board.uci_variant == "chess" else board.uci_variant

    try:
        if online_egtb_cfg.get("source", "lichess") == "lichess":
            name_to_wld = {"loss": -2, "maybe-loss": -1, "blessed-loss": -
                           1, "draw": 0, "cursed-win": 1, "maybe-win": 1, "win": 2}
            max_pieces = 7 if board.uci_variant == "chess" else 6
            if pieces <= max_pieces:
<<<<<<< HEAD
                data = li.api_get(
                    f"http://tablebase.lichess.ovh/{variant}?fen={board.fen()}")
=======
                data = li.api_get(f"http://tablebase.lichess.ovh/{variant}", params={"fen": board.fen()})
>>>>>>> 109f11b4
                if quality == "best":
                    move = data["moves"][0]["uci"]
                    wdl = name_to_wld[data["moves"][0]["category"]] * -1
                    dtz = data["moves"][0]["dtz"] * -1
                    dtm = data["moves"][0]["dtm"]
                    if dtm:
                        dtm *= -1
                else:
                    best_wdl = name_to_wld[data["moves"][0]["category"]]
                    possible_moves = list(filter(
                        lambda possible_move: name_to_wld[possible_move["category"]] == best_wdl, data["moves"]))
                    random_move = random.choice(possible_moves)
                    move = random_move["uci"]
                    wdl = name_to_wld[random_move["category"]] * -1
                    dtz = random_move["dtz"] * -1
                    dtm = random_move["dtm"]
                    if dtm:
                        dtm *= -1
                if wdl is not None:
                    logger.info(
                        f"Got move {move} from tablebase.lichess.ovh (wdl: {wdl}, dtz: {dtz}, dtm: {dtm})")
                    return move, wdl
        elif online_egtb_cfg.get("source", "lichess") == "chessdb":

            def score_to_wdl(score):
                if score < -20000:
                    return -2
                elif score < 0:
                    return -1
                elif score == 0:
                    return 0
                elif score <= 20000:
                    return 1
                else:
                    return 2

            if quality == "best":
<<<<<<< HEAD
                data = li.api_get(
                    f"https://www.chessdb.cn/cdb.php?action=querypv&board={board.fen()}&json=1")
=======
                data = li.api_get(f"https://www.chessdb.cn/cdb.php", params={"action": "querypv", "board": board.fen(), "json": 1})
>>>>>>> 109f11b4
                if data["status"] == "ok":
                    score = data["score"]
                    move = data["pv"][0]
                    logger.info(
                        f"Got move {move} from chessdb.cn (wdl: {score_to_wdl(score)})")
                    return move, score_to_wdl(score)
            else:
<<<<<<< HEAD
                data = li.api_get(
                    f"https://www.chessdb.cn/cdb.php?action=queryall&board={board.fen()}&json=1")
=======
                data = li.api_get(f"https://www.chessdb.cn/cdb.php", params={"action": "queryall", "board": board.fen(), "json": 1})
>>>>>>> 109f11b4
                if data["status"] == "ok":
                    best_wdl = score_to_wdl(data["moves"][0]["score"])
                    possible_moves = list(filter(lambda possible_move: score_to_wdl(
                        possible_move["score"]) == best_wdl, data["moves"]))
                    random_move = random.choice(possible_moves)
                    score = random_move["score"]
                    move = random_move["uci"]
                    logger.info(
                        f"Got move {move} from chessdb.cn (wdl: {score_to_wdl(score)})")
                    return move, score_to_wdl(score)
    except Exception:
        pass

    return None, None


def get_online_move(li, board, game, online_moves_cfg, draw_or_resign_cfg):
    online_egtb_cfg = online_moves_cfg.get("online_egtb", {})
    chessdb_cfg = online_moves_cfg.get("chessdb_book", {})
    lichess_cloud_cfg = online_moves_cfg.get("lichess_cloud_analysis", {})
    offer_draw = False
    resign = False
    best_move, wdl = get_online_egtb_move(li, board, game, online_egtb_cfg)
    if best_move is None:
        best_move = get_chessdb_move(li, board, game, chessdb_cfg)
    else:
        if draw_or_resign_cfg.get("offer_draw_enabled", False) and draw_or_resign_cfg.get("offer_draw_for_egtb_zero", True) and wdl == 0:
            offer_draw = True
        if draw_or_resign_cfg.get("resign_enabled", False) and draw_or_resign_cfg.get("resign_for_egtb_minus_two", True) and wdl == -2:
            resign = True

    if best_move is None:
        best_move = get_lichess_cloud_move(li, board, game, lichess_cloud_cfg)

    if best_move:
        return chess.engine.PlayResult(chess.Move.from_uci(best_move), None, draw_offered=offer_draw, resigned=resign)
    return chess.engine.PlayResult(None, None)


def choose_move(engine, board, game, ponder, draw_offered, start_time, move_overhead):
    wtime = game.state["wtime"]
    btime = game.state["btime"]
    pre_move_time = int((time.perf_counter_ns() - start_time) / 1000000)
    if board.turn == chess.WHITE:
        wtime = max(0, wtime - move_overhead - pre_move_time)
    else:
        btime = max(0, btime - move_overhead - pre_move_time)

    logger.info(f"Searching for wtime {wtime} btime {btime}")
    return engine.search_with_ponder(board, wtime, btime, game.state["winc"], game.state["binc"], ponder, draw_offered)


def check_for_draw_offer(game):
    return game.state.get(f"{game.opponent_color[0]}draw", False)


def fake_thinking(config, board, game):
    if config.get("fake_think_time") and len(board.move_stack) > 9:
        delay = min(game.clock_initial, game.my_remaining_seconds()) * 0.015
        accel = 1 - max(0, min(100, len(board.move_stack) - 20)) / 150
        sleep = min(5, delay * accel)
        time.sleep(sleep)


def print_move_number(board):
    logger.info("")
    logger.info(f"move: {len(board.move_stack) // 2 + 1}")


def setup_board(game):
    if game.variant_name.lower() == "chess960":
        board = chess.Board(game.initial_fen, chess960=True)
    elif game.variant_name == "From Position":
        board = chess.Board(game.initial_fen)
    else:
        VariantBoard = find_variant(game.variant_name)
        board = VariantBoard()

    for move in game.state["moves"].split():
        try:
            board.push_uci(move)
        except ValueError as e:
            logger.debug(
                f"Ignoring illegal move {move} on board {board.fen()} ({e})")

    return board


def is_engine_move(game, board):
    return game.is_white == (board.turn == chess.WHITE)


def is_game_over(game):
    return game.state["status"] != "started"


def tell_user_game_result(game, board):
    winner = game.state.get("winner")
    termination = game.state.get("status")

    winning_name = game.white.name if winner == "white" else game.black.name
    losing_name = game.white.name if winner == "black" else game.black.name

    if winner is not None:
        logger.info(f"{winning_name} won!")
    elif termination == engine_wrapper.Termination.DRAW:
        logger.info("Game ended in draw.")
    else:
        logger.info("Game adjourned.")

    if termination == engine_wrapper.Termination.MATE:
        logger.info("Game won by checkmate.")
    elif termination == engine_wrapper.Termination.TIMEOUT:
        logger.info(f"{losing_name} forfeited on time.")
    elif termination == engine_wrapper.Termination.RESIGN:
        logger.info(f"{losing_name} resigned.")
    elif termination == engine_wrapper.Termination.ABORT:
        logger.info("Game aborted.")
    elif termination == engine_wrapper.Termination.DRAW:
        if board.is_fifty_moves():
            logger.info("Game drawn by 50-move rule.")
        elif board.is_repetition():
            logger.info("Game drawn by threefold repetition.")
        else:
            logger.info("Game drawn by agreement.")
    elif termination:
        logger.info(f"Game ended by {termination}")


def print_pgn_game_record(li, config, game, board, engine):
    game_directory = config.get("pgn_directory")
    if not game_directory:
        return

    try:
        os.mkdir(game_directory)
    except FileExistsError:
        pass

    game_file_name = f"{game.white.name} vs {game.black.name} - {game.id}.pgn"
    game_file_name = "".join(
        c for c in game_file_name if c not in '<>:"/\\|?*')
    game_path = os.path.join(game_directory, game_file_name)

    lichess_game_record = chess.pgn.read_game(
        io.StringIO(li.get_game_pgn(game.id)))
    try:
        # Recall previously written PGN file to retain engine evaluations.
        with open(game_path) as game_data:
            game_record = chess.pgn.read_game(game_data)
        game_record.headers.update(lichess_game_record.headers)
    except FileNotFoundError:
        game_record = lichess_game_record

    current_node = game_record.game()
    lichess_node = lichess_game_record.game()
    for index, move in enumerate(board.move_stack):
        if current_node.is_end() or current_node.next().move != move:
            current_node = current_node.add_main_variation(move)
        else:
            current_node = current_node.next()

        if not lichess_node.is_end():
            lichess_node = lichess_node.next()
            current_node.set_clock(lichess_node.clock())
            if lichess_node.comment:
                if current_node.comment:
                    if current_node.comment != lichess_node.comment:
                        current_node.comment = f"{current_node.comment} {lichess_node.comment}"
                else:
                    current_node.comment = lichess_node.comment

        commentary = engine.comment_for_board_index(index)
        if commentary is not None:
            pv_node = current_node.parent.add_line(commentary.get("pv", []))
            pv_node.set_eval(commentary.get("score"), commentary.get("depth"))

    with open(game_path, "w") as game_record_destination:
        pgn_writer = chess.pgn.FileExporter(game_record_destination)
        game_record.accept(pgn_writer)


def intro():
    return r"""
    .   _/|
    .  // o\
    .  || ._)  lichess-bot %s
    .  //__\
    .  )___(   Play on Lichess with a bot
    """ % __version__


if __name__ == "__main__":
    parser = argparse.ArgumentParser(description="Play on Lichess with a bot")
<<<<<<< HEAD
    parser.add_argument("-u", action="store_true",
                        help="Add this flag to upgrade your account to a bot account.")
    parser.add_argument("-v", action="store_true",
                        help="Verbose output. Changes log level from INFO to DEBUG.")
    parser.add_argument(
        "--config", help="Specify a configuration file (defaults to ./config.yml)")
    parser.add_argument("-l", "--logfile",
                        help="Log file to append logs to.", default=None)
=======
    parser.add_argument("-u", action="store_true", help="Upgrade your account to a bot account.")
    parser.add_argument("-v", action="store_true", help="Make output more verbose. Include all communication with lichess.org.")
    parser.add_argument("--config", help="Specify a configuration file (defaults to ./config.yml)")
    parser.add_argument("-l", "--logfile", help="Record all console output to a log file.", default=None)
>>>>>>> 109f11b4
    args = parser.parse_args()

    logging_level = logging.DEBUG if args.v else logging.INFO
    logging_configurer(logging_level, args.logfile)
    logger.info(intro(), extra={"highlighter": None})
    CONFIG = load_config(args.config or "./config.yml")
    li = lichess.Lichess(
        CONFIG["token"], CONFIG["url"], __version__, logging_level)

    user_profile = li.get_profile()
    username = user_profile["username"]
    is_bot = user_profile.get("title") == "BOT"
    logger.info(f"Welcome {username}!")

    if args.u and not is_bot:
        is_bot = upgrade_account(li)

    if is_bot:
        start(li, user_profile, CONFIG, logging_level, args.logfile)
    else:
        logger.error(
            f"{username} is not a bot account. Please upgrade it to a bot account!")<|MERGE_RESOLUTION|>--- conflicted
+++ resolved
@@ -142,12 +142,7 @@
     queued_processes = 0
 
     logging_queue = manager.Queue()
-<<<<<<< HEAD
-    logging_listener = multiprocessing.Process(target=logging_listener_proc, args=(
-        logging_queue, listener_configurer, logging_level, log_filename))
-=======
     logging_listener = multiprocessing.Process(target=logging_listener_proc, args=(logging_queue, logging_configurer, logging_level, log_filename))
->>>>>>> 109f11b4
     logging_listener.start()
 
     with logging_pool.LoggingPool(max_games + 1) as pool:
@@ -494,12 +489,7 @@
 
     try:
         if quality == "best":
-<<<<<<< HEAD
-            data = li.api_get(
-                f"https://www.chessdb.cn/cdb.php?action=querypv&board={board.fen()}&json=1")
-=======
             data = li.api_get("https://www.chessdb.cn/cdb.php", params={"action": "querypv", "board": board.fen(), "json": 1})
->>>>>>> 109f11b4
             if data["status"] == "ok":
                 depth = data["depth"]
                 if depth >= chessdb_cfg.get("min_depth", 20):
@@ -509,23 +499,13 @@
                         f"Got move {move} from chessdb.cn (depth: {depth}, score: {score})")
 
         elif quality == "good":
-<<<<<<< HEAD
-            data = li.api_get(
-                f"https://www.chessdb.cn/cdb.php?action=querybest&board={board.fen()}&json=1")
-=======
             data = li.api_get("https://www.chessdb.cn/cdb.php", params={"action": "querybest", "board": board.fen(), "json": 1})
->>>>>>> 109f11b4
             if data["status"] == "ok":
                 move = data["move"]
                 logger.info(f"Got move {move} from chessdb.cn")
 
         elif quality == "all":
-<<<<<<< HEAD
-            data = li.api_get(
-                f"https://www.chessdb.cn/cdb.php?action=query&board={board.fen()}&json=1")
-=======
             data = li.api_get("https://www.chessdb.cn/cdb.php", params={"action": "query", "board": board.fen(), "json": 1})
->>>>>>> 109f11b4
             if data["status"] == "ok":
                 move = data["move"]
                 logger.info(f"Got move {move} from chessdb.cn")
@@ -534,12 +514,7 @@
 
     if chessdb_cfg.get("contribute", True):
         try:
-<<<<<<< HEAD
-            li.api_get(
-                f"http://www.chessdb.cn/cdb.php?action=queue&board={board.fen()}&json=1")
-=======
             li.api_get("https://www.chessdb.cn/cdb.php", params={"action": "queue", "board": board.fen(), "json": 1})
->>>>>>> 109f11b4
         except Exception:
             pass
 
@@ -558,12 +533,7 @@
     variant = "standard" if board.uci_variant == "chess" else board.uci_variant
 
     try:
-<<<<<<< HEAD
-        data = li.api_get(
-            f"https://lichess.org/api/cloud-eval?fen={board.fen()}&multiPv={multipv}&variant={variant}", raise_for_status=False)
-=======
         data = li.api_get(f"https://lichess.org/api/cloud-eval", params={"fen": board.fen(), "multiPv": multipv, "variant": variant}, raise_for_status=False)
->>>>>>> 109f11b4
         if "error" not in data:
             if quality == "best":
                 depth = data["depth"]
@@ -614,12 +584,7 @@
                            1, "draw": 0, "cursed-win": 1, "maybe-win": 1, "win": 2}
             max_pieces = 7 if board.uci_variant == "chess" else 6
             if pieces <= max_pieces:
-<<<<<<< HEAD
-                data = li.api_get(
-                    f"http://tablebase.lichess.ovh/{variant}?fen={board.fen()}")
-=======
                 data = li.api_get(f"http://tablebase.lichess.ovh/{variant}", params={"fen": board.fen()})
->>>>>>> 109f11b4
                 if quality == "best":
                     move = data["moves"][0]["uci"]
                     wdl = name_to_wld[data["moves"][0]["category"]] * -1
@@ -657,12 +622,7 @@
                     return 2
 
             if quality == "best":
-<<<<<<< HEAD
-                data = li.api_get(
-                    f"https://www.chessdb.cn/cdb.php?action=querypv&board={board.fen()}&json=1")
-=======
                 data = li.api_get(f"https://www.chessdb.cn/cdb.php", params={"action": "querypv", "board": board.fen(), "json": 1})
->>>>>>> 109f11b4
                 if data["status"] == "ok":
                     score = data["score"]
                     move = data["pv"][0]
@@ -670,12 +630,7 @@
                         f"Got move {move} from chessdb.cn (wdl: {score_to_wdl(score)})")
                     return move, score_to_wdl(score)
             else:
-<<<<<<< HEAD
-                data = li.api_get(
-                    f"https://www.chessdb.cn/cdb.php?action=queryall&board={board.fen()}&json=1")
-=======
                 data = li.api_get(f"https://www.chessdb.cn/cdb.php", params={"action": "queryall", "board": board.fen(), "json": 1})
->>>>>>> 109f11b4
                 if data["status"] == "ok":
                     best_wdl = score_to_wdl(data["moves"][0]["score"])
                     possible_moves = list(filter(lambda possible_move: score_to_wdl(
@@ -870,21 +825,10 @@
 
 if __name__ == "__main__":
     parser = argparse.ArgumentParser(description="Play on Lichess with a bot")
-<<<<<<< HEAD
-    parser.add_argument("-u", action="store_true",
-                        help="Add this flag to upgrade your account to a bot account.")
-    parser.add_argument("-v", action="store_true",
-                        help="Verbose output. Changes log level from INFO to DEBUG.")
-    parser.add_argument(
-        "--config", help="Specify a configuration file (defaults to ./config.yml)")
-    parser.add_argument("-l", "--logfile",
-                        help="Log file to append logs to.", default=None)
-=======
     parser.add_argument("-u", action="store_true", help="Upgrade your account to a bot account.")
     parser.add_argument("-v", action="store_true", help="Make output more verbose. Include all communication with lichess.org.")
     parser.add_argument("--config", help="Specify a configuration file (defaults to ./config.yml)")
     parser.add_argument("-l", "--logfile", help="Record all console output to a log file.", default=None)
->>>>>>> 109f11b4
     args = parser.parse_args()
 
     logging_level = logging.DEBUG if args.v else logging.INFO
